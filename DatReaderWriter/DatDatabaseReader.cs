--- conflicted
+++ resolved
@@ -26,14 +26,11 @@
         /// Dat header
         /// </summary>
         public DatHeader Header => BlockAllocator.Header;
-<<<<<<< HEAD
 
         /// <summary>
         /// Iteration data
         /// </summary>
         public Iteration Iteration { get; }
-=======
->>>>>>> d9476e78
 
         /// <summary>
         /// Create a new DatDatabase
@@ -46,7 +43,6 @@
 
             BlockAllocator = blockAllocator ?? new MemoryMappedBlockAllocator(Options);
             Tree = new DatBTreeReaderWriter(BlockAllocator);
-<<<<<<< HEAD
 
             if (TryReadFile<Iteration>(0xFFFF0001, out var iteration)) {
                 Iteration = iteration;
@@ -60,8 +56,6 @@
                 Iteration.CurrentIteration = 1;
                 Iteration.Iterations.Add(1, -1);
             }
-=======
->>>>>>> d9476e78
         }
 
         /// <summary>
@@ -95,11 +89,7 @@
 #if (NET8_0_OR_GREATER)
             public bool TryReadFile<T>(uint fileId, [MaybeNullWhen(false)] out T value) where T : IUnpackable {
 #else
-<<<<<<< HEAD
         public bool TryReadFile<T>(uint fileId, out T value) where T : IDBObj {
-=======
-        public bool TryReadFile<T>(uint fileId, out T value) where T : IUnpackable {
->>>>>>> d9476e78
 #endif
             if (!TryGetFileBytes(fileId, out var bytes)) {
                 value = default!;
@@ -116,7 +106,6 @@
             return true;
         }
 
-<<<<<<< HEAD
         /// <summary>
         /// Try and write a <see cref="IDBObj"/> to the dat.
         /// </summary>
@@ -164,8 +153,6 @@
             return value;
         }
 
-=======
->>>>>>> d9476e78
         /// <inheritdoc/>
         public void Dispose() {
             Dispose(true);
@@ -175,11 +162,8 @@
         /// <inheritdoc/>
         protected virtual void Dispose(bool disposing) {
             if (disposing) {
-<<<<<<< HEAD
                 Tree?.Dispose();
-=======
                 BlockAllocator?.Dispose();
->>>>>>> d9476e78
             }
         }
 
